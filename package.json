--- conflicted
+++ resolved
@@ -10,11 +10,7 @@
     "build": "tsc"
   },
   "dependencies": {
-<<<<<<< HEAD
-    "@exsat/account-initializer": "1.0.9",
-=======
     "@exsat/account-initializer": "1.0.10",
->>>>>>> c6968c35
     "@inquirer/prompts": "^5.3.8",
     "axios": "^1.7.4",
     "bitcoinjs-lib": "^6.1.6",
