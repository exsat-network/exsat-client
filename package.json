{
  "name": "exsat-client",
  "version": "1.0.0",
  "author": "RobinHolmes <robin@exsat.org>",
  "license": "MIT",
  "scripts": {
    "start-commander": "ts-node src/commander/index.ts",
    "start-synchronizer": "ts-node src/synchronizer/index.ts",
    "start-validator": "ts-node src/validator/index.ts",
    "build": "tsc",
    "format": "prettier --write ."
  },
  "dependencies": {
<<<<<<< HEAD
    "@exsat/account-initializer": "~1.1.14",
=======
    "@exsat/account-initializer": "^1.2.0",
>>>>>>> de61919e
    "@inquirer/prompts": "^5.3.8",
    "axios": "^1.7.4",
    "bitcoinjs-lib": "^6.1.6",
    "commander": "^12.1.0",
    "crypto-js": "^4.2.0",
    "dotenv": "^16.4.5",
    "eosjs": "^22.1.0",
    "fs-extra": "^11.2.0",
    "i": "^0.3.7",
    "moment": "^2.30.1",
    "node-cron": "^3.0.3",
    "npm": "^10.8.3",
    "prom-client": "^15.1.3",
    "readline": "^1.3.0",
    "readline-sync": "^1.4.10",
    "winston": "^3.14.2",
    "winston-daily-rotate-file": "^5.0.0"
  },
  "devDependencies": {
    "@types/config": "^3.3.4",
    "@types/node": "^22.3.0",
    "@types/node-cron": "^3.0.11",
    "prettier": "^3.3.3",
    "ts-node": "^10.9.2",
    "typescript": "^5.5.4"
  }
}<|MERGE_RESOLUTION|>--- conflicted
+++ resolved
@@ -11,11 +11,7 @@
     "format": "prettier --write ."
   },
   "dependencies": {
-<<<<<<< HEAD
-    "@exsat/account-initializer": "~1.1.14",
-=======
     "@exsat/account-initializer": "^1.2.0",
->>>>>>> de61919e
     "@inquirer/prompts": "^5.3.8",
     "axios": "^1.7.4",
     "bitcoinjs-lib": "^6.1.6",
