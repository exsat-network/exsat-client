import axios from 'axios';
import fs from 'node:fs';
import { BTC_RPC_URL, CHUNK_SIZE, EXSAT_RPC_URLS } from './config';
import { logger } from './logger';
import { getblockcount } from './bitcoin';
import path from "node:path";
import dotenv from "dotenv";

/**
 * Pauses execution for a specified number of milliseconds.
 * @param ms - The number of milliseconds to sleep.
 */
export async function sleep(ms: number = 2000): Promise<void> {
  return new Promise((resolve) => setTimeout(resolve, ms));
}

/**
 * Extracts the numeric amount from a string representing a quantity.
 * @param quantity - The string containing the amount and currency (e.g., "0.50000000 BTC").
 * @returns The numeric amount as a number.
 */
export function getAmountFromQuantity(quantity: string): number {
  const amount: string = quantity?.split(' ')[0] || '0';
  return Number(amount);
}

/**
 * Retrieves the RPC URLs from an exsat API.
 * @returns A promise that resolves to the data containing RPC URLs.
 */
export async function getRpcUrls() {
  const response = await axios.get(
    `${process.env.ACCOUNT_INITIALIZER_API_BASE_URL}/api/config/exsat_config`,
    {
      headers: {
        'x-api-key': process.env.ACCOUNT_INITIALIZER_API_SECRET,
      },
    },
  );
  return response.data;
}

/**
 * Checks the environment for required configurations and exits the process if any are missing.
 * @param keystoreFile - The path to the keystore file.
 */
export async function envCheck(keystoreFile: string) {
  if (!fs.existsSync(keystoreFile)) {
    logger.error('No keystore file found, please config .env file first');
    process.exit(1);
  }
  if (!BTC_RPC_URL) {
    logger.error('BTC_RPC_URL is not set');
    process.exit(1);
  }
  if (EXSAT_RPC_URLS.length === 0) {
    const result = await getRpcUrls();
    if (result && result.status === 'success' && result.info?.exsat_rpc) {
      // @ts-ignore
      EXSAT_RPC_URLS = result.info.exsat_rpc;
    }
  }
  if (EXSAT_RPC_URLS.length === 0) {
    logger.error('No valid EXSAT RPC URL found');
    process.exit(1);
  }
  const blockcountInfo = await getblockcount();
  if (blockcountInfo.error) {
    logger.error('Failed to get the block count from the Bitcoin network');
    process.exit(1);
  }
  if (CHUNK_SIZE < 102400) {
    logger.error('The CHUNK_SIZE must be greater than 102400 in .env file');
    process.exit(1);
  }
}

/**
 * Try calling the function repeatedly
 * @param fn
 * @param retries
 */
export const retry = async (
  fn: () => Promise<any>,
  retries = 3,
  delay = 1000,
  ft = '',
): Promise<any> => {
  for (let i = 0; i < retries; i++) {
    try {
      return await fn();
    } catch (error) {
      if (i === retries - 1) throw error;
      await sleep(delay);
      logger.warn(`${ft} Retrying... (${i + 1}/${retries})`);
    }
  }
};

// Function to validate URL
export function isValidUrl(url: string): boolean {
  try {
    new URL(url);
    return true;
  } catch (_) {
    return false;
  }
}

// Functions to validate JSON strings
export function isValidJson(jsonString: string): boolean {
  try {
    JSON.parse(jsonString);
    return true;
  } catch (error) {
    return false;
  }
}

export function showInfo(info) {
  console.log('-----------------------------------------------');
  for (const key in info) {
    if (info.hasOwnProperty(key)) {
      console.log(`${key}: ${info[key]}`);
    }
  }
  console.log('-----------------------------------------------\n');
}

/**
 * Get the error message from an error object.
 * If the error message starts with 'assertion failure with message: ',
 * return the message after the prefix.
 * @param e
 */
export function getErrorMessage(e: any): string {
  let errorMessage = e?.message || '';
  const prefix = 'assertion failure with message: ';
  if (errorMessage.startsWith(prefix)) {
    return errorMessage.substring(prefix.length);
  }
  return errorMessage;
}

/**
 * Get the min and max bucket from a list of blockbuckets.
 * @param blockbuckets
 */
export function getMinMaxBucket(blockbuckets) {
  let minBucket = blockbuckets[0], maxBucket = blockbuckets[0];
  for (const blockbucket of blockbuckets) {
    if (minBucket.height > blockbucket.height) {
      minBucket = blockbucket;
    }
    if (maxBucket.height < blockbucket.height) {
      maxBucket = blockbucket;
    }
  }
  return { minBucket, maxBucket };
}

/**
 * Get the next upload height.
 * @param currentUploadedHeights
 * @param headHeight
 */
export function getNextUploadHeight(currentUploadedHeights: number[], headHeight: number): number {
  if (currentUploadedHeights.length === 0) {
    return headHeight + 1;
  }
  const sortedHeights = [...currentUploadedHeights].sort((a, b) => a - b);
  if (sortedHeights[0] > headHeight + 1) {
    return headHeight + 1;
  }
  if (sortedHeights[sortedHeights.length - 1] < headHeight) {
    return headHeight + 1;
  }
  let nextUploadHeight = headHeight + 1;
  while (sortedHeights.includes(nextUploadHeight)) {
    nextUploadHeight++;
  }
  if (nextUploadHeight < sortedHeights[sortedHeights.length - 1]) {
    return nextUploadHeight;
  }
<<<<<<< HEAD
  return Math.max(...sortedArray) + 1;
}

/**
 * Check if running in Docker.
 */
export function isDocker(): boolean {
  try {
    // Check for /.dockerenv file
    if (fs.existsSync('/.dockerenv')) {
      return true;
    }

    // Check for /proc/1/cgroup file and look for docker or kubepods
    const cgroupPath = '/proc/1/cgroup';
    if (fs.existsSync(cgroupPath)) {
      const cgroupContent = fs.readFileSync(cgroupPath, 'utf-8');
      if (
        cgroupContent.includes('docker') ||
        cgroupContent.includes('kubepods')
      ) {
        return true;
      }
    }
  } catch (err) {
    console.error('Error checking if running in Docker:', err);
  }

  return false;
}

/**
 * Reload the .env file.
 */
export function reloadEnv() {
  let envFilePath;
  if (isDocker()) {
    envFilePath = path.resolve(__dirname, '../../.exsat', '.env');
  } else {
    envFilePath = path.resolve(__dirname, '../../', '.env');
  }
  if (!fs.existsSync(envFilePath)) {
    throw new Error('No .env file found');
  }
  dotenv.config({ override: true, path: envFilePath });
=======
  return sortedHeights[sortedHeights.length - 1] + 1;
>>>>>>> d9933778
}<|MERGE_RESOLUTION|>--- conflicted
+++ resolved
@@ -182,8 +182,7 @@
   if (nextUploadHeight < sortedHeights[sortedHeights.length - 1]) {
     return nextUploadHeight;
   }
-<<<<<<< HEAD
-  return Math.max(...sortedArray) + 1;
+  return sortedHeights[sortedHeights.length - 1] + 1;
 }
 
 /**
@@ -228,7 +227,4 @@
     throw new Error('No .env file found');
   }
   dotenv.config({ override: true, path: envFilePath });
-=======
-  return sortedHeights[sortedHeights.length - 1] + 1;
->>>>>>> d9933778
 }