--- conflicted
+++ resolved
@@ -224,47 +224,24 @@
       const returnValueData = result?.processed?.action_traces[0]?.return_value_data;
       if (!returnValueData.has_auth) {
         logger.error(
-<<<<<<< HEAD
-          `The account[${this.accountName}] permissions do not match. Please check if the keystore file[${process.env.KEYSTORE_FILE}] has been imported correctly.`
-=======
           `The account[${this.accountName}] permissions do not match. Please check if the keystore file[${process.env.KEYSTORE_FILE}] has been imported correctly`
->>>>>>> 48ca769a
         );
         process.exit(1);
       }
       if (!returnValueData.is_exists) {
         logger.error(
-<<<<<<< HEAD
-          `The account[${this.accountName}] has not been registered as a ${clientType}. Please contact the administrator for verification.`
-=======
           `The account[${this.accountName}] has not been registered as a ${clientType}. Please contact the administrator for verification`
->>>>>>> 48ca769a
         );
         process.exit(1);
       }
       const balance = getAmountFromQuantity(returnValueData.balance);
       if (balance < 0.0001) {
         logger.error(
-<<<<<<< HEAD
-          `The account[${this.accountName}] gas fee balance[${balance}] is insufficient. Please recharge through the menu.`
-=======
           `The account[${this.accountName}] gas fee balance[${balance}] is insufficient. Please recharge through the menu`
->>>>>>> 48ca769a
         );
         process.exit(1);
       }
     } catch (e) {
-<<<<<<< HEAD
-      logger.error(
-        `${clientType}[${this.accountName}] client configurations are incorrect, and the startup failed.`,
-        e
-      );
-      process.exit(1);
-    }
-    logger.info(
-      `${clientType}[${this.accountName}] client configurations are correct, and the startup was successful.`
-    );
-=======
       logger.error(`${clientType}[${this.accountName}] client configurations are incorrect, and the startup failed`, e);
       process.exit(1);
     }
@@ -300,7 +277,6 @@
     } catch (e) {
       logger.error(`${clientType}[${this.accountName}] client heartbeat failed`, e);
     }
->>>>>>> 48ca769a
   }
 
   /**
