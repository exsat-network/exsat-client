import cron from 'node-cron';
import moment from 'moment';
import {
    CHUNK_SIZE,
    EXSAT_RPC_URLS,
    PROCESS_ROWS,
    SYNCHRONIZER_JOBS_BLOCK_FORK_CHECK,
    SYNCHRONIZER_JOBS_BLOCK_PARSE,
    SYNCHRONIZER_JOBS_BLOCK_UPLOAD,
    SYNCHRONIZER_JOBS_BLOCK_VERIFY,
    SYNCHRONIZER_KEYSTORE_FILE
} from '../utils/config';
import {getAccountInfo, getConfigPassword, getInputPassword} from '../utils/keystore';
import {getblock, getblockcount, getblockhash, getChunkMap} from '../utils/bitcoin';
import {configureLogger, logger} from '../utils/logger';
import {envCheck, sleep} from '../utils/common';
import ExsatApi from '../utils/exsat-api';
import TableApi from '../utils/table-api';
import {BlockStatus, ClientType, ContractName, ErrorCode} from '../utils/enumeration';
import {
<<<<<<< HEAD
    setUpPrometheus,
    syncLatestBlockGauge,
    errorTotalCounter,
    warnTotalCounter,
    blockUploadTotalCounter,
    syncLatestTimeGauge,
=======
  setupPrometheus,
  syncLatestBlockGauge,
  errorTotalCounter,
  warnTotalCounter,
  blockUploadTotalCounter,
  syncLatestTimeGauge,
>>>>>>> 8d9fa01c
} from '../utils/prom';

let accountName: string;
let exsatApi: ExsatApi;
let tableApi: TableApi;
let [uploadRunning, verifyRunning, parseRunning, forkCheckRunning] = [false, false, false, false];

// Block-related operations
const blockOperations = {
    // Initializes a new bucket for storing block data.
    async initbucket(height: number, hash: string, block_size: number, num_chunks: number) {
        const result: any = await exsatApi.executeAction(ContractName.blksync, 'initbucket', {
            synchronizer: accountName,
            height,
            hash,
            block_size,
            num_chunks,
            chunk_size: CHUNK_SIZE
        });
        if (result) {
            blockUploadTotalCounter.inc({account: accountName, client: 'synchronizer', status: 'init'});
            logger.info(`Init bucket success, height: ${height}, hash: ${hash}, transaction_id: ${result.transaction_id}`);
        }
    },

    // Deletes an existing block bucket.
    async delbucket(height: number, hash: string) {
        const result: any = await exsatApi.executeAction(ContractName.blksync, 'delbucket', {
            synchronizer: accountName,
            height,
            hash
        });
        if (result) {
            blockUploadTotalCounter.inc({account: accountName, client: 'synchronizer', status: 'delete'});
            logger.info(`Delete bucket success, height: ${height}, hash: ${hash}, transaction_id: ${result.transaction_id}`);
        }
    },

    // Pushes a chunk of block data to the bucket.
    async pushchunk(height: number, hash: string, chunkId: number, chunkData: string) {
        const result: any = await exsatApi.executeAction(ContractName.blksync, 'pushchunk', {
            synchronizer: accountName,
            height,
            hash,
            chunk_id: chunkId,
            data: chunkData
        });
        if (result) {
            blockUploadTotalCounter.inc({account: accountName, client: 'synchronizer', status: 'push'});
            logger.info(`Push chunk success, height: ${height}, hash: ${hash}, chunk_id: ${chunkId}, transaction_id: ${result.transaction_id}`);
        }
    },

    // Verifies the integrity and status of a block.
    async verifyBlock(height: number, hash: string) {
        while (true) {
            const result: any = await exsatApi.executeAction(ContractName.blksync, 'verify', {
                synchronizer: accountName,
                height,
                hash
            });
            if (result) {
                logger.info(`Verify block success, height: ${height}, hash: ${hash}, transaction_id: ${result.transaction_id}`);
                const returnValueData = result.processed?.action_traces[0]?.return_value_data;
                if (returnValueData.status === 'verify_pass') {
                    logger.info(`Block verify pass, height: ${height}, hash: ${hash}`);
                    syncLatestBlockGauge.set({account: accountName, client: 'synchronizer'}, height);
                    blockUploadTotalCounter.inc({account: accountName, client: 'synchronizer', status: 'verify_pass'});
                    syncLatestTimeGauge.set({account: accountName, client: 'synchronizer'}, Date.now());
                    break;
                } else if (returnValueData.status === 'verify_fail') {
                    logger.info(`Block verify fail, height: ${height}, hash: ${hash}, reason: ${returnValueData.reason}`);
                    blockUploadTotalCounter.inc({account: accountName, client: 'synchronizer', status: 'verify_fail'});
                    await this.delbucket(height, hash);
                    break;
                }
            }
        }
    }
};

const jobs = {
<<<<<<< HEAD
    async upload() {
        if (uploadRunning) return;
        uploadRunning = true;
        try {
            logger.info('Upload block task is running.');
            const chainstate = await tableApi.getChainstate();
            if (!chainstate) {
                logger.error('Get chainstate error.');
                return;
            }
            const blockcountInfo = await getblockcount();
            if (chainstate.head_height >= blockcountInfo.result) {
                logger.info('No new block found.');
                return;
            }
            const synchronizerInfo = await tableApi.getSynchronizerInfo(accountName);
            if (!synchronizerInfo) {
                logger.error(`Get synchronizer[${accountName}] info error.`);
                return;
            }
            const holdSlots: number = synchronizerInfo.num_slots;
            const blockbuckets = await tableApi.getAllBlockbucket(accountName);
            const usedSlots: number = blockbuckets?.length || 0;
            if (usedSlots >= holdSlots) {
                logger.info(`The number of blockbuckets[${usedSlots}] has reached the upper limit[${holdSlots}], Please purchase more slots or wait for the slots to be released`);
                await sleep(10000);
                return;
            }
            for (let height = chainstate.head_height + 1; height <= blockcountInfo.result && usedSlots < holdSlots; height++) {
                const blockhashInfo = await getblockhash(height);
                const hash = blockhashInfo.result;
                try {
                    const blockInfo = await getblock(hash);
                    if (blockInfo.result === null && blockInfo.error?.code === -5) {
                        logger.info(`Block not found, height: ${height}, hash: ${hash}`);
                        return;
                    } else if (blockInfo.error) {
                        errorTotalCounter.inc({account: accountName, client: 'synchronizer'});
                        logger.error(`Get block raw error, height: ${height}, hash: ${hash}`, blockInfo.error);
                        return;
                    }
                    const blockRaw = blockInfo.result;
                    const chunkMap: Map<number, string> = await getChunkMap(blockRaw);
                    await blockOperations.initbucket(height, hash, blockRaw.length / 2, chunkMap.size);
                    for (const [chunkId, chunkData] of chunkMap) {
                        await blockOperations.pushchunk(height, hash, chunkId, chunkData);
                    }
                } catch (e: any) {
                    const errorMessage = e?.message || '';
                    if (errorMessage.includes('duplicate transaction')) {
                        //Ignore duplicate transaction
                        await sleep();
                    } else if (errorMessage.startsWith(ErrorCode.Code2005)) {
                        logger.info(`The block has reached consensus, height: ${height}, hash: ${hash}`);
                    } else if (errorMessage.startsWith(ErrorCode.Code2013)) {
                        //Ignore
                    } else {
                        logger.error(`Upload block task error, height: ${height}, hash: ${hash}`, e);
                        await sleep();
                    }
                }
            }
        } catch (error) {
            console.error('Error in upload task:', error);
        } finally {
            uploadRunning = false;
        }
    },

    async verify() {
        if (verifyRunning) return;
        verifyRunning = true;
        let logHeight: number = 0;
        let logHash: string = '';
        try {
            logger.info('Verify block task is running.');
            const chainstate = await tableApi.getChainstate();
            if (!chainstate) {
                logger.error('Get chainstate error.');
                return;
            }
            const blockbuckets = await tableApi.getAllBlockbucket(accountName);
            if (!blockbuckets || blockbuckets.length === 0) {
                logger.info('No blockbucket found.');
                return;
            }
            for (const blockbucket of blockbuckets) {
                const {
                    height,
                    hash,
                    status,
                    size,
                    uploaded_size,
                    num_chunks,
                    uploaded_num_chunks,
                    chunk_size
                } = blockbucket;
                logHeight = height;
                logHash = hash;
                logger.info(`Blockbucket, status: ${status}, height: ${height}, hash: ${hash}`);
                switch (status) {
                    case BlockStatus.UPLOADING:
                        const blockInfo = await getblock(hash);
                        if (blockInfo.result === null && blockInfo.error?.code === -5) {
                            logger.info(`Block not found, height: ${height}, hash: ${hash}`);
                            await blockOperations.delbucket(height, hash);
                            break;
                        } else if (blockInfo.error) {
                            logger.error(`Get block raw error, height: ${height}, hash: ${hash}`, blockInfo.error);
                            break;
                        }
                        const blockRaw = blockInfo.result;
                        //Block sharding
                        const chunkMap: Map<number, string> = await getChunkMap(blockRaw);
                        if ((size === uploaded_size && num_chunks !== uploaded_num_chunks)
                            || (size !== uploaded_size && num_chunks === uploaded_num_chunks)
                            || chunk_size !== CHUNK_SIZE) {
                            logger.info(`Blockbucket size and uploaded_size are inconsistent`);
                            //Delete the block first, then initialize and re-upload
                            await blockOperations.delbucket(height, hash);
                            await blockOperations.initbucket(height, hash, blockRaw.length / 2, chunkMap.size);
                        }
                        const newBlockbucket = await tableApi.getBlockbucketById(accountName, blockbucket.id);
                        if (!newBlockbucket) {
                            break;
                        }
                        for (const item of chunkMap) {
                            const chunkId: number = item[0];
                            const chunkData: string = item[1];
                            if (newBlockbucket.chunk_ids.includes(chunkId)) {
                                continue;
                            }
                            await blockOperations.pushchunk(height, hash, chunkId, chunkData);
                        }
                        break;
                    case BlockStatus.UPLOAD_COMPLETE:
                    case BlockStatus.VERIFY_MERKLE:
                    case BlockStatus.VERIFY_PARENT_HASH:
                        await blockOperations.verifyBlock(height, hash);
                        break;
                    case BlockStatus.WAITING_MINER_VERIFICATION:
                        const consensusBlk = await tableApi.getConsensusByBucketId(accountName, blockbucket.id);
                        if (consensusBlk || chainstate.irreversible_height >= blockbucket.height) {
                            //The block has been completed by consensus and can be deleted
                            await blockOperations.delbucket(height, hash);
                        } else {
                            await blockOperations.verifyBlock(height, hash);
                        }
                        break;
                    case BlockStatus.VERIFY_FAIL:
                        await blockOperations.delbucket(height, hash);
                        break;
                    case BlockStatus.VERIFY_PASS:
                        logger.info(`Block verify pass, Wait for the validator to endorse the block, height: ${height}, hash: ${hash}`);
                        break;
                    default:
                        break;
                }
            }
        } catch (e: any) {
            const errorMessage = e?.message || '';
            if (errorMessage.startsWith(ErrorCode.Code2017)) {
                logger.info('blockbucket has been deleted.');
            } else if (errorMessage.includes('duplicate transaction')) {
                //Ignore duplicate transaction
            } else if (errorMessage.startsWith(ErrorCode.Code2005)) {
                logger.info(`The block has reached consensus, height: ${logHeight}, hash: ${logHash}`);
            } else if (errorMessage.startsWith(ErrorCode.Code2018)) {
                //Ignore
            } else if (errorMessage.startsWith(ErrorCode.Code2013)) {
                //Ignore
            } else if (errorMessage.startsWith(ErrorCode.Code2020)) {
                //Ignore
            } else {
                errorTotalCounter.inc({account: accountName, client: 'synchronizer'});
                logger.error(`Verify block task error, height: ${logHeight}, hash: ${logHash}`, e);
                await sleep();
            }
        } finally {
            verifyRunning = false;
        }
    },

    async parse() {
        if (parseRunning) return;
        parseRunning = true;
        try {
            logger.info('Parse block task is running.');
            const chainstate = await tableApi.getChainstate();
            if (!chainstate) {
                logger.error('Get chainstate error.');
                return;
            }
            for (const item of chainstate.parsing_progress_of) {
                const parseInfo = item.second;
                if (parseInfo.parser === accountName || moment.utc().isAfter(moment.utc(parseInfo.parse_expiration_time))) {
                    let processRows: number = PROCESS_ROWS;
                    while (true) {
                        try {
                            const parseResult: any = await exsatApi.executeAction(ContractName.utxomng, 'processblock', {
                                synchronizer: accountName,
                                process_rows: processRows,
                            });
                            if (parseResult) {
                                logger.info(`Parse block success, transaction_id: ${parseResult.transaction_id}`);
                                const returnValueDate = parseResult.processed?.action_traces[0]?.return_value_data;
                                if (returnValueDate.status !== 'parsing') {
                                    break;
                                }
                            }
                        } catch (e: any) {
                            if (e.message.includes('reached node configured max-transaction-time')) {
                                processRows = Math.ceil(processRows * 0.618);
                            } else if (e.message.includes('duplicate transaction')) {
                                //Ignore duplicate transaction
                                await sleep();
                            } else {
                                logger.error(`Parse block failed, height=${chainstate.head_height}, stack=${e.stack}`);
                                await sleep();
                                break;
                            }
                        }
                    }
                }
            }
        } catch (e) {
            logger.error('Parse block task error', e);
=======
  async upload() {
    if (uploadRunning) return;
    uploadRunning = true;
    try {
      logger.info('Upload block task is running.');
      const chainstate = await tableApi.getChainstate();
      if (!chainstate) {
        logger.error('Get chainstate error.');
        errorTotalCounter.inc({ account: accountName, client: 'synchronizer' });
        return;
      }
      const blockcountInfo = await getblockcount();
      if (chainstate.head_height >= blockcountInfo.result) {
        logger.info('No new block found.');
        return;
      }
      const synchronizerInfo = await tableApi.getSynchronizerInfo(accountName);
      if (!synchronizerInfo) {
        logger.error(`Get synchronizer[${accountName}] info error.`);
        errorTotalCounter.inc({ account: accountName, client: 'synchronizer' });
        return;
      }
      const holdSlots: number = synchronizerInfo.num_slots;
      const blockbuckets = await tableApi.getAllBlockbucket(accountName);
      const usedSlots: number = blockbuckets?.length || 0;
      if (usedSlots >= holdSlots) {
        logger.info(`The number of blockbuckets[${usedSlots}] has reached the upper limit[${holdSlots}], Please purchase more slots or wait for the slots to be released`);
        await sleep(10000);
        return;
      }
      for (let height = chainstate.head_height + 1; height <= blockcountInfo.result && usedSlots < holdSlots; height++) {
        const blockhashInfo = await getblockhash(height);
        const hash = blockhashInfo.result;
        try {
          const blockInfo = await getblock(hash);
          if (blockInfo.result === null && blockInfo.error?.code === -5) {
            logger.info(`Block not found, height: ${height}, hash: ${hash}`);
            return;
          } else if (blockInfo.error) {
            logger.error(`Get block raw error, height: ${height}, hash: ${hash}`, blockInfo.error);
            errorTotalCounter.inc({ account: accountName, client: 'synchronizer' });
            return;
          }
          const blockRaw = blockInfo.result;
          const chunkMap: Map<number, string> = await getChunkMap(blockRaw);
          await blockOperations.initbucket(height, hash, blockRaw.length / 2, chunkMap.size);
          for (const [chunkId, chunkData] of chunkMap) {
            await blockOperations.pushchunk(height, hash, chunkId, chunkData);
          }
        } catch (e: any) {
          const errorMessage = e?.message || '';
          if (errorMessage.includes('duplicate transaction')) {
            //Ignore duplicate transaction
            await sleep();
          } else if (errorMessage.startsWith(ErrorCode.Code2005)) {
            logger.info(`The block has reached consensus, height: ${height}, hash: ${hash}`);
          } else if (errorMessage.startsWith(ErrorCode.Code2013)) {
            //Ignore
          } else {
            logger.error(`Upload block task error, height: ${height}, hash: ${hash}`, e);
            errorTotalCounter.inc({ account: accountName, client: 'synchronizer' });
>>>>>>> 8d9fa01c
            await sleep();
        } finally {
            parseRunning = false;
        }
<<<<<<< HEAD
    },

    async forkCheck() {
        if (forkCheckRunning) return;
        forkCheckRunning = true;
        let height: number = 0;
        let hash: string = '';
        try {
            logger.info('Block fork check task is running.');
            const chainstate = await tableApi.getChainstate();
            if (!chainstate) {
                logger.error('Get chainstate error.');
                return;
            }
            const blockcountInfo = await getblockcount();
            if (chainstate.irreversible_height <= blockcountInfo.result - 6) {
                return;
            }
            height = chainstate.irreversible_height + 1;
            const blockhashInfo = await getblockhash(height);
            hash = blockhashInfo.result;
            const consensusblk = await tableApi.getConsensusByBlockId(BigInt(height), hash);
            if (consensusblk) {
                return;
            }
            //Delete all occupied card slots when a fork occurs
            const blockbuckets = await tableApi.getAllBlockbucket(accountName);
            if (blockbuckets && blockbuckets.length > 0) {
                for (const blockbucket of blockbuckets) {
                    await blockOperations.delbucket(blockbucket.height, blockbucket.hash);
                }
            }
=======
      }
    } catch (error) {
      console.error('Error in upload task:', error);
      errorTotalCounter.inc({ account: accountName, client: 'synchronizer' });
    } finally {
      uploadRunning = false;
    }
  },

  async verify() {
    if (verifyRunning) return;
    verifyRunning = true;
    let logHeight: number = 0;
    let logHash: string = '';
    try {
      logger.info('Verify block task is running.');
      const chainstate = await tableApi.getChainstate();
      if (!chainstate) {
        logger.error('Get chainstate error.');
        errorTotalCounter.inc({ account: accountName, client: 'synchronizer' });
        return;
      }
      const blockbuckets = await tableApi.getAllBlockbucket(accountName);
      if (!blockbuckets || blockbuckets.length === 0) {
        logger.info('No blockbucket found.');
        return;
      }
      for (const blockbucket of blockbuckets) {
        const {
          height,
          hash,
          status,
          size,
          uploaded_size,
          num_chunks,
          uploaded_num_chunks,
          chunk_size
        } = blockbucket;
        logHeight = height;
        logHash = hash;
        logger.info(`Blockbucket, status: ${status}, height: ${height}, hash: ${hash}`);
        switch (status) {
          case BlockStatus.UPLOADING:
>>>>>>> 8d9fa01c
            const blockInfo = await getblock(hash);
            if (blockInfo.result === null && blockInfo.error?.code === -5) {
                logger.info(`Block not found, height: ${height}, hash: ${hash}`);
                return;
            } else if (blockInfo.error) {
<<<<<<< HEAD
                logger.error(`Get block raw error, height: ${height}, hash: ${hash}`, blockInfo.error);
                return;
=======
              logger.error(`Get block raw error, height: ${height}, hash: ${hash}`, blockInfo.error);
              errorTotalCounter.inc({ account: accountName, client: 'synchronizer' });
              break;
>>>>>>> 8d9fa01c
            }
            const blockRaw = blockInfo.result;
            const chunkMap: Map<number, string> = await getChunkMap(blockRaw);
            await blockOperations.initbucket(height, hash, blockRaw.length / 2, chunkMap.size);
            for (const item of chunkMap) {
                await blockOperations.pushchunk(height, hash, item[0], item[1]);
            }
<<<<<<< HEAD
        } catch (e: any) {
            const errorMessage = e?.message || '';
            if (errorMessage.includes('duplicate transaction')) {
                //Ignore duplicate transaction
                await sleep();
            } else if (errorMessage.startsWith(ErrorCode.Code2005)) {
                logger.info(`The block has reached consensus, height: ${height}, hash: ${hash}`);
            } else if (errorMessage.startsWith(ErrorCode.Code2013)) {
                //Ignore
            } else {
                logger.error(`Fork check block task error, height: ${height}, hash: ${hash}`, e);
=======
            break;
          case BlockStatus.UPLOAD_COMPLETE:
          case BlockStatus.VERIFY_MERKLE:
          case BlockStatus.VERIFY_PARENT_HASH:
            await blockOperations.verifyBlock(height, hash);
            break;
          case BlockStatus.WAITING_MINER_VERIFICATION:
            const consensusBlk = await tableApi.getConsensusByBucketId(accountName, blockbucket.id);
            if (consensusBlk || chainstate.irreversible_height >= blockbucket.height) {
              //The block has been completed by consensus and can be deleted
              await blockOperations.delbucket(height, hash);
            } else {
              await blockOperations.verifyBlock(height, hash);
            }
            break;
          case BlockStatus.VERIFY_FAIL:
            await blockOperations.delbucket(height, hash);
            break;
          case BlockStatus.VERIFY_PASS:
            logger.info(`Block verify pass, Wait for the validator to endorse the block, height: ${height}, hash: ${hash}`);
            break;
          default:
            break;
        }
      }
    } catch (e: any) {
      const errorMessage = e?.message || '';
      if (errorMessage.startsWith(ErrorCode.Code2017)) {
        logger.info('blockbucket has been deleted.');
      } else if (errorMessage.includes('duplicate transaction')) {
        //Ignore duplicate transaction
      } else if (errorMessage.startsWith(ErrorCode.Code2005)) {
        logger.info(`The block has reached consensus, height: ${logHeight}, hash: ${logHash}`);
      } else if (errorMessage.startsWith(ErrorCode.Code2018)) {
        //Ignore
      } else if (errorMessage.startsWith(ErrorCode.Code2013)) {
        //Ignore
      } else if (errorMessage.startsWith(ErrorCode.Code2020)) {
        //Ignore
      } else {
        errorTotalCounter.inc({ account: accountName, client: 'synchronizer' });
        logger.error(`Verify block task error, height: ${logHeight}, hash: ${logHash}`, e);
        await sleep();
      }
    } finally {
      verifyRunning = false;
    }
  },

  async parse() {
    if (parseRunning) return;
    parseRunning = true;
    try {
      logger.info('Parse block task is running.');
      const chainstate = await tableApi.getChainstate();
      if (!chainstate) {
        logger.error('Get chainstate error.');
        errorTotalCounter.inc({ account: accountName, client: 'synchronizer' });
        return;
      }
      for (const item of chainstate.parsing_progress_of) {
        const parseInfo = item.second;
        if (parseInfo.parser === accountName || moment.utc().isAfter(moment.utc(parseInfo.parse_expiration_time))) {
          let processRows: number = PROCESS_ROWS;
          while (true) {
            try {
              const parseResult: any = await exsatApi.executeAction(ContractName.utxomng, 'processblock', {
                synchronizer: accountName,
                process_rows: processRows,
              });
              if (parseResult) {
                logger.info(`Parse block success, transaction_id: ${parseResult.transaction_id}`);
                const returnValueDate = parseResult.processed?.action_traces[0]?.return_value_data;
                if (returnValueDate.status !== 'parsing') {
                  break;
                }
              }
            } catch (e: any) {
              if (e.message.includes('reached node configured max-transaction-time')) {
                processRows = Math.ceil(processRows * 0.618);
              } else if (e.message.includes('duplicate transaction')) {
                //Ignore duplicate transaction
                await sleep();
              } else {
                logger.error(`Parse block failed, height=${chainstate.head_height}, stack=${e.stack}`);
                errorTotalCounter.inc({ account: accountName, client: 'synchronizer' });
>>>>>>> 8d9fa01c
                await sleep();
            }
<<<<<<< HEAD
        } finally {
            forkCheckRunning = false;
        }
    },
=======
          }
        }
      }
    } catch (e) {
      logger.error('Parse block task error', e);
      errorTotalCounter.inc({ account: accountName, client: 'synchronizer' });
      await sleep();
    } finally {
      parseRunning = false;
    }
  },

  async forkCheck() {
    if (forkCheckRunning) return;
    forkCheckRunning = true;
    let height: number = 0;
    let hash: string = '';
    try {
      logger.info('Block fork check task is running.');
      const chainstate = await tableApi.getChainstate();
      if (!chainstate) {
        logger.error('Get chainstate error.');
        errorTotalCounter.inc({ account: accountName, client: 'synchronizer' });
        return;
      }
      const blockcountInfo = await getblockcount();
      if (chainstate.irreversible_height <= blockcountInfo.result - 6) {
        return;
      }
      height = chainstate.irreversible_height + 1;
      const blockhashInfo = await getblockhash(height);
      hash = blockhashInfo.result;
      const consensusblk = await tableApi.getConsensusByBlockId(BigInt(height), hash);
      if (consensusblk) {
        return;
      }
      //Delete all occupied card slots when a fork occurs
      const blockbuckets = await tableApi.getAllBlockbucket(accountName);
      if (blockbuckets && blockbuckets.length > 0) {
        for (const blockbucket of blockbuckets) {
          await blockOperations.delbucket(blockbucket.height, blockbucket.hash);
        }
      }
      const blockInfo = await getblock(hash);
      if (blockInfo.result === null && blockInfo.error?.code === -5) {
        logger.info(`Block not found, height: ${height}, hash: ${hash}`);
        return;
      } else if (blockInfo.error) {
        logger.error(`Get block raw error, height: ${height}, hash: ${hash}`, blockInfo.error);
        errorTotalCounter.inc({ account: accountName, client: 'synchronizer' });
        return;
      }
      const blockRaw = blockInfo.result;
      const chunkMap: Map<number, string> = await getChunkMap(blockRaw);
      await blockOperations.initbucket(height, hash, blockRaw.length / 2, chunkMap.size);
      for (const item of chunkMap) {
        await blockOperations.pushchunk(height, hash, item[0], item[1]);
      }
    } catch (e: any) {
      const errorMessage = e?.message || '';
      if (errorMessage.includes('duplicate transaction')) {
        //Ignore duplicate transaction
        await sleep();
      } else if (errorMessage.startsWith(ErrorCode.Code2005)) {
        logger.info(`The block has reached consensus, height: ${height}, hash: ${hash}`);
      } else if (errorMessage.startsWith(ErrorCode.Code2013)) {
        //Ignore
      } else {
        logger.error(`Fork check block task error, height: ${height}, hash: ${hash}`, e);
        errorTotalCounter.inc({ account: accountName, client: 'synchronizer' });
        await sleep();
      }
    } finally {
      forkCheckRunning = false;
    }
  },
>>>>>>> 8d9fa01c
};

function setupCronJobs() {
    const cronJobs = [
        {schedule: SYNCHRONIZER_JOBS_BLOCK_UPLOAD, job: jobs.upload},
        {schedule: SYNCHRONIZER_JOBS_BLOCK_VERIFY, job: jobs.verify},
        {schedule: SYNCHRONIZER_JOBS_BLOCK_PARSE, job: jobs.parse},
        {schedule: SYNCHRONIZER_JOBS_BLOCK_FORK_CHECK, job: jobs.forkCheck}
    ];

<<<<<<< HEAD
    cronJobs.forEach(({schedule, job}) => {
        cron.schedule(schedule, () => {
            job().catch(error => {
                console.error(`Unhandled error in ${job.name} job:`, error);
            });
        });
=======
  cronJobs.forEach(({ schedule, job }) => {
    cron.schedule(schedule, () => {
      job().catch(error => {
        console.error(`Unhandled error in ${job.name} job:`, error);
        errorTotalCounter.inc({ account: accountName, client: 'synchronizer' });
      });
>>>>>>> 8d9fa01c
    });
}

async function main() {
    configureLogger('synchronizer');
    await envCheck(SYNCHRONIZER_KEYSTORE_FILE);
    let password = getConfigPassword(ClientType.Synchronizer);
    let accountInfo;
    if (password) {
        password = password.trim();
        accountInfo = await getAccountInfo(SYNCHRONIZER_KEYSTORE_FILE, password);
<<<<<<< HEAD
    } else {
        while (!accountInfo) {
            try {
                password = await getInputPassword();
                if (password.trim() === 'q') {
                    process.exit(0);
                }
                accountInfo = await getAccountInfo(SYNCHRONIZER_KEYSTORE_FILE, password);
            } catch (e) {
                logger.warn(e);
            }
        }
=======
      } catch (e) {
        logger.warn(e);
        warnTotalCounter.inc({ account: accountName, client: 'synchronizer' });
      }
>>>>>>> 8d9fa01c
    }
    accountName = accountInfo.accountName;
    exsatApi = new ExsatApi(accountInfo, EXSAT_RPC_URLS);
    await exsatApi.initialize();
    tableApi = new TableApi(exsatApi);
    await exsatApi.checkClient(ClientType.Synchronizer);
}

(async () => {
<<<<<<< HEAD
    try {
        await main();
        setupCronJobs();
        setUpPrometheus();
    } catch (e) {
        logger.error(e);
    }
=======
  try {
    await main();
    setupCronJobs();
    setupPrometheus();
  } catch (e) {
    logger.error(e);
  }
>>>>>>> 8d9fa01c
})();<|MERGE_RESOLUTION|>--- conflicted
+++ resolved
@@ -10,29 +10,20 @@
     SYNCHRONIZER_JOBS_BLOCK_VERIFY,
     SYNCHRONIZER_KEYSTORE_FILE
 } from '../utils/config';
-import {getAccountInfo, getConfigPassword, getInputPassword} from '../utils/keystore';
-import {getblock, getblockcount, getblockhash, getChunkMap} from '../utils/bitcoin';
-import {configureLogger, logger} from '../utils/logger';
-import {envCheck, sleep} from '../utils/common';
+import { getAccountInfo, getConfigPassword, getInputPassword } from '../utils/keystore';
+import { getblock, getblockcount, getblockhash, getChunkMap } from '../utils/bitcoin';
+import { configureLogger, logger } from '../utils/logger';
+import { envCheck, sleep } from '../utils/common';
 import ExsatApi from '../utils/exsat-api';
 import TableApi from '../utils/table-api';
-import {BlockStatus, ClientType, ContractName, ErrorCode} from '../utils/enumeration';
+import { BlockStatus, ClientType, ContractName, ErrorCode } from '../utils/enumeration';
 import {
-<<<<<<< HEAD
-    setUpPrometheus,
+    setupPrometheus,
     syncLatestBlockGauge,
     errorTotalCounter,
     warnTotalCounter,
     blockUploadTotalCounter,
     syncLatestTimeGauge,
-=======
-  setupPrometheus,
-  syncLatestBlockGauge,
-  errorTotalCounter,
-  warnTotalCounter,
-  blockUploadTotalCounter,
-  syncLatestTimeGauge,
->>>>>>> 8d9fa01c
 } from '../utils/prom';
 
 let accountName: string;
@@ -53,7 +44,7 @@
             chunk_size: CHUNK_SIZE
         });
         if (result) {
-            blockUploadTotalCounter.inc({account: accountName, client: 'synchronizer', status: 'init'});
+            blockUploadTotalCounter.inc({ account: accountName, client: 'synchronizer', status: 'init' });
             logger.info(`Init bucket success, height: ${height}, hash: ${hash}, transaction_id: ${result.transaction_id}`);
         }
     },
@@ -66,7 +57,7 @@
             hash
         });
         if (result) {
-            blockUploadTotalCounter.inc({account: accountName, client: 'synchronizer', status: 'delete'});
+            blockUploadTotalCounter.inc({ account: accountName, client: 'synchronizer', status: 'delete' });
             logger.info(`Delete bucket success, height: ${height}, hash: ${hash}, transaction_id: ${result.transaction_id}`);
         }
     },
@@ -81,7 +72,7 @@
             data: chunkData
         });
         if (result) {
-            blockUploadTotalCounter.inc({account: accountName, client: 'synchronizer', status: 'push'});
+            blockUploadTotalCounter.inc({ account: accountName, client: 'synchronizer', status: 'push' });
             logger.info(`Push chunk success, height: ${height}, hash: ${hash}, chunk_id: ${chunkId}, transaction_id: ${result.transaction_id}`);
         }
     },
@@ -99,13 +90,13 @@
                 const returnValueData = result.processed?.action_traces[0]?.return_value_data;
                 if (returnValueData.status === 'verify_pass') {
                     logger.info(`Block verify pass, height: ${height}, hash: ${hash}`);
-                    syncLatestBlockGauge.set({account: accountName, client: 'synchronizer'}, height);
-                    blockUploadTotalCounter.inc({account: accountName, client: 'synchronizer', status: 'verify_pass'});
-                    syncLatestTimeGauge.set({account: accountName, client: 'synchronizer'}, Date.now());
+                    syncLatestBlockGauge.set({ account: accountName, client: 'synchronizer' }, height);
+                    blockUploadTotalCounter.inc({ account: accountName, client: 'synchronizer', status: 'verify_pass' });
+                    syncLatestTimeGauge.set({ account: accountName, client: 'synchronizer' }, Date.now());
                     break;
                 } else if (returnValueData.status === 'verify_fail') {
                     logger.info(`Block verify fail, height: ${height}, hash: ${hash}, reason: ${returnValueData.reason}`);
-                    blockUploadTotalCounter.inc({account: accountName, client: 'synchronizer', status: 'verify_fail'});
+                    blockUploadTotalCounter.inc({ account: accountName, client: 'synchronizer', status: 'verify_fail' });
                     await this.delbucket(height, hash);
                     break;
                 }
@@ -115,7 +106,6 @@
 };
 
 const jobs = {
-<<<<<<< HEAD
     async upload() {
         if (uploadRunning) return;
         uploadRunning = true;
@@ -124,6 +114,7 @@
             const chainstate = await tableApi.getChainstate();
             if (!chainstate) {
                 logger.error('Get chainstate error.');
+                errorTotalCounter.inc({ account: accountName, client: 'synchronizer' });
                 return;
             }
             const blockcountInfo = await getblockcount();
@@ -134,6 +125,7 @@
             const synchronizerInfo = await tableApi.getSynchronizerInfo(accountName);
             if (!synchronizerInfo) {
                 logger.error(`Get synchronizer[${accountName}] info error.`);
+                errorTotalCounter.inc({ account: accountName, client: 'synchronizer' });
                 return;
             }
             const holdSlots: number = synchronizerInfo.num_slots;
@@ -153,8 +145,8 @@
                         logger.info(`Block not found, height: ${height}, hash: ${hash}`);
                         return;
                     } else if (blockInfo.error) {
-                        errorTotalCounter.inc({account: accountName, client: 'synchronizer'});
                         logger.error(`Get block raw error, height: ${height}, hash: ${hash}`, blockInfo.error);
+                        errorTotalCounter.inc({ account: accountName, client: 'synchronizer' });
                         return;
                     }
                     const blockRaw = blockInfo.result;
@@ -174,12 +166,14 @@
                         //Ignore
                     } else {
                         logger.error(`Upload block task error, height: ${height}, hash: ${hash}`, e);
+                        errorTotalCounter.inc({ account: accountName, client: 'synchronizer' });
                         await sleep();
                     }
                 }
             }
         } catch (error) {
             console.error('Error in upload task:', error);
+            errorTotalCounter.inc({ account: accountName, client: 'synchronizer' });
         } finally {
             uploadRunning = false;
         }
@@ -195,6 +189,7 @@
             const chainstate = await tableApi.getChainstate();
             if (!chainstate) {
                 logger.error('Get chainstate error.');
+                errorTotalCounter.inc({ account: accountName, client: 'synchronizer' });
                 return;
             }
             const blockbuckets = await tableApi.getAllBlockbucket(accountName);
@@ -225,6 +220,7 @@
                             break;
                         } else if (blockInfo.error) {
                             logger.error(`Get block raw error, height: ${height}, hash: ${hash}`, blockInfo.error);
+                            errorTotalCounter.inc({ account: accountName, client: 'synchronizer' });
                             break;
                         }
                         const blockRaw = blockInfo.result;
@@ -290,7 +286,7 @@
             } else if (errorMessage.startsWith(ErrorCode.Code2020)) {
                 //Ignore
             } else {
-                errorTotalCounter.inc({account: accountName, client: 'synchronizer'});
+                errorTotalCounter.inc({ account: accountName, client: 'synchronizer' });
                 logger.error(`Verify block task error, height: ${logHeight}, hash: ${logHash}`, e);
                 await sleep();
             }
@@ -307,6 +303,7 @@
             const chainstate = await tableApi.getChainstate();
             if (!chainstate) {
                 logger.error('Get chainstate error.');
+                errorTotalCounter.inc({ account: accountName, client: 'synchronizer' });
                 return;
             }
             for (const item of chainstate.parsing_progress_of) {
@@ -334,6 +331,7 @@
                                 await sleep();
                             } else {
                                 logger.error(`Parse block failed, height=${chainstate.head_height}, stack=${e.stack}`);
+                                errorTotalCounter.inc({ account: accountName, client: 'synchronizer' });
                                 await sleep();
                                 break;
                             }
@@ -343,74 +341,11 @@
             }
         } catch (e) {
             logger.error('Parse block task error', e);
-=======
-  async upload() {
-    if (uploadRunning) return;
-    uploadRunning = true;
-    try {
-      logger.info('Upload block task is running.');
-      const chainstate = await tableApi.getChainstate();
-      if (!chainstate) {
-        logger.error('Get chainstate error.');
-        errorTotalCounter.inc({ account: accountName, client: 'synchronizer' });
-        return;
-      }
-      const blockcountInfo = await getblockcount();
-      if (chainstate.head_height >= blockcountInfo.result) {
-        logger.info('No new block found.');
-        return;
-      }
-      const synchronizerInfo = await tableApi.getSynchronizerInfo(accountName);
-      if (!synchronizerInfo) {
-        logger.error(`Get synchronizer[${accountName}] info error.`);
-        errorTotalCounter.inc({ account: accountName, client: 'synchronizer' });
-        return;
-      }
-      const holdSlots: number = synchronizerInfo.num_slots;
-      const blockbuckets = await tableApi.getAllBlockbucket(accountName);
-      const usedSlots: number = blockbuckets?.length || 0;
-      if (usedSlots >= holdSlots) {
-        logger.info(`The number of blockbuckets[${usedSlots}] has reached the upper limit[${holdSlots}], Please purchase more slots or wait for the slots to be released`);
-        await sleep(10000);
-        return;
-      }
-      for (let height = chainstate.head_height + 1; height <= blockcountInfo.result && usedSlots < holdSlots; height++) {
-        const blockhashInfo = await getblockhash(height);
-        const hash = blockhashInfo.result;
-        try {
-          const blockInfo = await getblock(hash);
-          if (blockInfo.result === null && blockInfo.error?.code === -5) {
-            logger.info(`Block not found, height: ${height}, hash: ${hash}`);
-            return;
-          } else if (blockInfo.error) {
-            logger.error(`Get block raw error, height: ${height}, hash: ${hash}`, blockInfo.error);
             errorTotalCounter.inc({ account: accountName, client: 'synchronizer' });
-            return;
-          }
-          const blockRaw = blockInfo.result;
-          const chunkMap: Map<number, string> = await getChunkMap(blockRaw);
-          await blockOperations.initbucket(height, hash, blockRaw.length / 2, chunkMap.size);
-          for (const [chunkId, chunkData] of chunkMap) {
-            await blockOperations.pushchunk(height, hash, chunkId, chunkData);
-          }
-        } catch (e: any) {
-          const errorMessage = e?.message || '';
-          if (errorMessage.includes('duplicate transaction')) {
-            //Ignore duplicate transaction
-            await sleep();
-          } else if (errorMessage.startsWith(ErrorCode.Code2005)) {
-            logger.info(`The block has reached consensus, height: ${height}, hash: ${hash}`);
-          } else if (errorMessage.startsWith(ErrorCode.Code2013)) {
-            //Ignore
-          } else {
-            logger.error(`Upload block task error, height: ${height}, hash: ${hash}`, e);
-            errorTotalCounter.inc({ account: accountName, client: 'synchronizer' });
->>>>>>> 8d9fa01c
             await sleep();
         } finally {
             parseRunning = false;
         }
-<<<<<<< HEAD
     },
 
     async forkCheck() {
@@ -423,6 +358,7 @@
             const chainstate = await tableApi.getChainstate();
             if (!chainstate) {
                 logger.error('Get chainstate error.');
+                errorTotalCounter.inc({ account: accountName, client: 'synchronizer' });
                 return;
             }
             const blockcountInfo = await getblockcount();
@@ -443,64 +379,14 @@
                     await blockOperations.delbucket(blockbucket.height, blockbucket.hash);
                 }
             }
-=======
-      }
-    } catch (error) {
-      console.error('Error in upload task:', error);
-      errorTotalCounter.inc({ account: accountName, client: 'synchronizer' });
-    } finally {
-      uploadRunning = false;
-    }
-  },
-
-  async verify() {
-    if (verifyRunning) return;
-    verifyRunning = true;
-    let logHeight: number = 0;
-    let logHash: string = '';
-    try {
-      logger.info('Verify block task is running.');
-      const chainstate = await tableApi.getChainstate();
-      if (!chainstate) {
-        logger.error('Get chainstate error.');
-        errorTotalCounter.inc({ account: accountName, client: 'synchronizer' });
-        return;
-      }
-      const blockbuckets = await tableApi.getAllBlockbucket(accountName);
-      if (!blockbuckets || blockbuckets.length === 0) {
-        logger.info('No blockbucket found.');
-        return;
-      }
-      for (const blockbucket of blockbuckets) {
-        const {
-          height,
-          hash,
-          status,
-          size,
-          uploaded_size,
-          num_chunks,
-          uploaded_num_chunks,
-          chunk_size
-        } = blockbucket;
-        logHeight = height;
-        logHash = hash;
-        logger.info(`Blockbucket, status: ${status}, height: ${height}, hash: ${hash}`);
-        switch (status) {
-          case BlockStatus.UPLOADING:
->>>>>>> 8d9fa01c
             const blockInfo = await getblock(hash);
             if (blockInfo.result === null && blockInfo.error?.code === -5) {
                 logger.info(`Block not found, height: ${height}, hash: ${hash}`);
                 return;
             } else if (blockInfo.error) {
-<<<<<<< HEAD
                 logger.error(`Get block raw error, height: ${height}, hash: ${hash}`, blockInfo.error);
-                return;
-=======
-              logger.error(`Get block raw error, height: ${height}, hash: ${hash}`, blockInfo.error);
-              errorTotalCounter.inc({ account: accountName, client: 'synchronizer' });
-              break;
->>>>>>> 8d9fa01c
+                errorTotalCounter.inc({ account: accountName, client: 'synchronizer' });
+                return;
             }
             const blockRaw = blockInfo.result;
             const chunkMap: Map<number, string> = await getChunkMap(blockRaw);
@@ -508,7 +394,6 @@
             for (const item of chunkMap) {
                 await blockOperations.pushchunk(height, hash, item[0], item[1]);
             }
-<<<<<<< HEAD
         } catch (e: any) {
             const errorMessage = e?.message || '';
             if (errorMessage.includes('duplicate transaction')) {
@@ -520,204 +405,30 @@
                 //Ignore
             } else {
                 logger.error(`Fork check block task error, height: ${height}, hash: ${hash}`, e);
-=======
-            break;
-          case BlockStatus.UPLOAD_COMPLETE:
-          case BlockStatus.VERIFY_MERKLE:
-          case BlockStatus.VERIFY_PARENT_HASH:
-            await blockOperations.verifyBlock(height, hash);
-            break;
-          case BlockStatus.WAITING_MINER_VERIFICATION:
-            const consensusBlk = await tableApi.getConsensusByBucketId(accountName, blockbucket.id);
-            if (consensusBlk || chainstate.irreversible_height >= blockbucket.height) {
-              //The block has been completed by consensus and can be deleted
-              await blockOperations.delbucket(height, hash);
-            } else {
-              await blockOperations.verifyBlock(height, hash);
-            }
-            break;
-          case BlockStatus.VERIFY_FAIL:
-            await blockOperations.delbucket(height, hash);
-            break;
-          case BlockStatus.VERIFY_PASS:
-            logger.info(`Block verify pass, Wait for the validator to endorse the block, height: ${height}, hash: ${hash}`);
-            break;
-          default:
-            break;
-        }
-      }
-    } catch (e: any) {
-      const errorMessage = e?.message || '';
-      if (errorMessage.startsWith(ErrorCode.Code2017)) {
-        logger.info('blockbucket has been deleted.');
-      } else if (errorMessage.includes('duplicate transaction')) {
-        //Ignore duplicate transaction
-      } else if (errorMessage.startsWith(ErrorCode.Code2005)) {
-        logger.info(`The block has reached consensus, height: ${logHeight}, hash: ${logHash}`);
-      } else if (errorMessage.startsWith(ErrorCode.Code2018)) {
-        //Ignore
-      } else if (errorMessage.startsWith(ErrorCode.Code2013)) {
-        //Ignore
-      } else if (errorMessage.startsWith(ErrorCode.Code2020)) {
-        //Ignore
-      } else {
-        errorTotalCounter.inc({ account: accountName, client: 'synchronizer' });
-        logger.error(`Verify block task error, height: ${logHeight}, hash: ${logHash}`, e);
-        await sleep();
-      }
-    } finally {
-      verifyRunning = false;
-    }
-  },
-
-  async parse() {
-    if (parseRunning) return;
-    parseRunning = true;
-    try {
-      logger.info('Parse block task is running.');
-      const chainstate = await tableApi.getChainstate();
-      if (!chainstate) {
-        logger.error('Get chainstate error.');
-        errorTotalCounter.inc({ account: accountName, client: 'synchronizer' });
-        return;
-      }
-      for (const item of chainstate.parsing_progress_of) {
-        const parseInfo = item.second;
-        if (parseInfo.parser === accountName || moment.utc().isAfter(moment.utc(parseInfo.parse_expiration_time))) {
-          let processRows: number = PROCESS_ROWS;
-          while (true) {
-            try {
-              const parseResult: any = await exsatApi.executeAction(ContractName.utxomng, 'processblock', {
-                synchronizer: accountName,
-                process_rows: processRows,
-              });
-              if (parseResult) {
-                logger.info(`Parse block success, transaction_id: ${parseResult.transaction_id}`);
-                const returnValueDate = parseResult.processed?.action_traces[0]?.return_value_data;
-                if (returnValueDate.status !== 'parsing') {
-                  break;
-                }
-              }
-            } catch (e: any) {
-              if (e.message.includes('reached node configured max-transaction-time')) {
-                processRows = Math.ceil(processRows * 0.618);
-              } else if (e.message.includes('duplicate transaction')) {
-                //Ignore duplicate transaction
+                errorTotalCounter.inc({ account: accountName, client: 'synchronizer' });
                 await sleep();
-              } else {
-                logger.error(`Parse block failed, height=${chainstate.head_height}, stack=${e.stack}`);
-                errorTotalCounter.inc({ account: accountName, client: 'synchronizer' });
->>>>>>> 8d9fa01c
-                await sleep();
-            }
-<<<<<<< HEAD
+            }
         } finally {
             forkCheckRunning = false;
         }
     },
-=======
-          }
-        }
-      }
-    } catch (e) {
-      logger.error('Parse block task error', e);
-      errorTotalCounter.inc({ account: accountName, client: 'synchronizer' });
-      await sleep();
-    } finally {
-      parseRunning = false;
-    }
-  },
-
-  async forkCheck() {
-    if (forkCheckRunning) return;
-    forkCheckRunning = true;
-    let height: number = 0;
-    let hash: string = '';
-    try {
-      logger.info('Block fork check task is running.');
-      const chainstate = await tableApi.getChainstate();
-      if (!chainstate) {
-        logger.error('Get chainstate error.');
-        errorTotalCounter.inc({ account: accountName, client: 'synchronizer' });
-        return;
-      }
-      const blockcountInfo = await getblockcount();
-      if (chainstate.irreversible_height <= blockcountInfo.result - 6) {
-        return;
-      }
-      height = chainstate.irreversible_height + 1;
-      const blockhashInfo = await getblockhash(height);
-      hash = blockhashInfo.result;
-      const consensusblk = await tableApi.getConsensusByBlockId(BigInt(height), hash);
-      if (consensusblk) {
-        return;
-      }
-      //Delete all occupied card slots when a fork occurs
-      const blockbuckets = await tableApi.getAllBlockbucket(accountName);
-      if (blockbuckets && blockbuckets.length > 0) {
-        for (const blockbucket of blockbuckets) {
-          await blockOperations.delbucket(blockbucket.height, blockbucket.hash);
-        }
-      }
-      const blockInfo = await getblock(hash);
-      if (blockInfo.result === null && blockInfo.error?.code === -5) {
-        logger.info(`Block not found, height: ${height}, hash: ${hash}`);
-        return;
-      } else if (blockInfo.error) {
-        logger.error(`Get block raw error, height: ${height}, hash: ${hash}`, blockInfo.error);
-        errorTotalCounter.inc({ account: accountName, client: 'synchronizer' });
-        return;
-      }
-      const blockRaw = blockInfo.result;
-      const chunkMap: Map<number, string> = await getChunkMap(blockRaw);
-      await blockOperations.initbucket(height, hash, blockRaw.length / 2, chunkMap.size);
-      for (const item of chunkMap) {
-        await blockOperations.pushchunk(height, hash, item[0], item[1]);
-      }
-    } catch (e: any) {
-      const errorMessage = e?.message || '';
-      if (errorMessage.includes('duplicate transaction')) {
-        //Ignore duplicate transaction
-        await sleep();
-      } else if (errorMessage.startsWith(ErrorCode.Code2005)) {
-        logger.info(`The block has reached consensus, height: ${height}, hash: ${hash}`);
-      } else if (errorMessage.startsWith(ErrorCode.Code2013)) {
-        //Ignore
-      } else {
-        logger.error(`Fork check block task error, height: ${height}, hash: ${hash}`, e);
-        errorTotalCounter.inc({ account: accountName, client: 'synchronizer' });
-        await sleep();
-      }
-    } finally {
-      forkCheckRunning = false;
-    }
-  },
->>>>>>> 8d9fa01c
 };
 
 function setupCronJobs() {
     const cronJobs = [
-        {schedule: SYNCHRONIZER_JOBS_BLOCK_UPLOAD, job: jobs.upload},
-        {schedule: SYNCHRONIZER_JOBS_BLOCK_VERIFY, job: jobs.verify},
-        {schedule: SYNCHRONIZER_JOBS_BLOCK_PARSE, job: jobs.parse},
-        {schedule: SYNCHRONIZER_JOBS_BLOCK_FORK_CHECK, job: jobs.forkCheck}
+        { schedule: SYNCHRONIZER_JOBS_BLOCK_UPLOAD, job: jobs.upload },
+        { schedule: SYNCHRONIZER_JOBS_BLOCK_VERIFY, job: jobs.verify },
+        { schedule: SYNCHRONIZER_JOBS_BLOCK_PARSE, job: jobs.parse },
+        { schedule: SYNCHRONIZER_JOBS_BLOCK_FORK_CHECK, job: jobs.forkCheck }
     ];
 
-<<<<<<< HEAD
-    cronJobs.forEach(({schedule, job}) => {
+    cronJobs.forEach(({ schedule, job }) => {
         cron.schedule(schedule, () => {
             job().catch(error => {
                 console.error(`Unhandled error in ${job.name} job:`, error);
+                errorTotalCounter.inc({ account: accountName, client: 'synchronizer' });
             });
         });
-=======
-  cronJobs.forEach(({ schedule, job }) => {
-    cron.schedule(schedule, () => {
-      job().catch(error => {
-        console.error(`Unhandled error in ${job.name} job:`, error);
-        errorTotalCounter.inc({ account: accountName, client: 'synchronizer' });
-      });
->>>>>>> 8d9fa01c
     });
 }
 
@@ -729,7 +440,6 @@
     if (password) {
         password = password.trim();
         accountInfo = await getAccountInfo(SYNCHRONIZER_KEYSTORE_FILE, password);
-<<<<<<< HEAD
     } else {
         while (!accountInfo) {
             try {
@@ -740,14 +450,9 @@
                 accountInfo = await getAccountInfo(SYNCHRONIZER_KEYSTORE_FILE, password);
             } catch (e) {
                 logger.warn(e);
-            }
-        }
-=======
-      } catch (e) {
-        logger.warn(e);
-        warnTotalCounter.inc({ account: accountName, client: 'synchronizer' });
-      }
->>>>>>> 8d9fa01c
+                warnTotalCounter.inc({ account: accountName, client: 'synchronizer' });
+            }
+        }
     }
     accountName = accountInfo.accountName;
     exsatApi = new ExsatApi(accountInfo, EXSAT_RPC_URLS);
@@ -757,21 +462,11 @@
 }
 
 (async () => {
-<<<<<<< HEAD
     try {
         await main();
         setupCronJobs();
-        setUpPrometheus();
+        setupPrometheus();
     } catch (e) {
         logger.error(e);
     }
-=======
-  try {
-    await main();
-    setupCronJobs();
-    setupPrometheus();
-  } catch (e) {
-    logger.error(e);
-  }
->>>>>>> 8d9fa01c
 })();