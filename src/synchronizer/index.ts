--- conflicted
+++ resolved
@@ -17,8 +17,6 @@
 import ExsatApi from '../utils/exsat-api';
 import TableApi from '../utils/table-api';
 import { BlockStatus, ClientType, ContractName } from '../utils/enumeration';
-<<<<<<< HEAD
-import moment from 'moment';
 import {
   setUpPrometheus,
   syncLatestBlockGauge,
@@ -26,32 +24,13 @@
   warnTotalCounter,
   blockUploadTotalCounter,
   syncLatestTimeGauge,
-} from "../utils/prom";
-=======
->>>>>>> 8f7a2bbe
+} from '../utils/prom';
 
 let accountName: string;
 let exsatApi: ExsatApi;
 let tableApi: TableApi;
 let [uploadRunning, verifyRunning, parseRunning, forkCheckRunning] = [false, false, false, false];
 
-<<<<<<< HEAD
-// Initializes a new bucket for storing block data.
-async function initbucket(height: number, hash: string, block_size: number, num_chunks: number) {
-  const initbucketResult: any = await exsatApi.executeAction(ContractName.blksync, 'initbucket', {
-    synchronizer: accountName,
-    height: height,
-    hash: hash,
-    block_size: block_size,
-    num_chunks: num_chunks,
-    chunk_size: CHUNK_SIZE
-  });
-  if (initbucketResult) {
-    blockUploadTotalCounter.inc({account:accountName,client:'synchronizer',status:'init'})
-    logger.info(`Init bucket success, transaction_id: ${initbucketResult.transaction_id}`);
-  }
-}
-=======
 // Block-related operations
 const blockOperations = {
   // Initializes a new bucket for storing block data.
@@ -65,10 +44,10 @@
       chunk_size: CHUNK_SIZE
     });
     if (result) {
+      blockUploadTotalCounter.inc({ account: accountName, client: 'synchronizer', status: 'init' });
       logger.info(`Init bucket success, height: ${height}, hash: ${hash}, transaction_id: ${result.transaction_id}`);
     }
   },
->>>>>>> 8f7a2bbe
 
   // Deletes an existing block bucket.
   async delbucket(height: number, hash: string) {
@@ -78,33 +57,10 @@
       hash
     });
     if (result) {
+      blockUploadTotalCounter.inc({ account: accountName, client: 'synchronizer', status: 'delete' });
       logger.info(`Delete bucket success, height: ${height}, hash: ${hash}, transaction_id: ${result.transaction_id}`);
     }
-<<<<<<< HEAD
-  );
-  if (delbucketResult) {
-    blockUploadTotalCounter.inc({account:accountName,client:'synchronizer',status:'delete'})
-    logger.info(`Delete bucket success, transaction_id: ${delbucketResult.transaction_id}`);
-  }
-}
-
-// Pushes a chunk of block data to the bucket.
-async function pushchunk(height: number, hash: string, chunkId: number, chunkData: string) {
-  const pushchunkResult: any = await exsatApi.executeAction(ContractName.blksync, 'pushchunk', {
-    synchronizer: accountName,
-    height: height,
-    hash: hash,
-    chunk_id: chunkId,
-    data: chunkData
-  });
-  if (pushchunkResult) {
-    blockUploadTotalCounter.inc({account:accountName,client:'synchronizer',status:'push'})
-    logger.info(`Push chunk success, height: ${height}, hash: ${hash}, chunk_id: ${chunkId}, transaction_id: ${pushchunkResult.transaction_id}`);
-  }
-}
-=======
-  },
->>>>>>> 8f7a2bbe
+  },
 
   // Pushes a chunk of block data to the bucket.
   async pushchunk(height: number, hash: string, chunkId: number, chunkData: string) {
@@ -115,23 +71,8 @@
       chunk_id: chunkId,
       data: chunkData
     });
-<<<<<<< HEAD
-    if (verifyResult) {
-      logger.info(`Verify block success, height: ${height}, hash: ${hash}, transaction_id: ${verifyResult.transaction_id}`);
-      const returnValueData = verifyResult.processed?.action_traces[0]?.return_value_data;
-      if (returnValueData.status === 'verify_pass') {
-        logger.info(`Block verify pass, height: ${height}, hash: ${hash}`);
-        syncLatestBlockGauge.set({account:accountName,client:'synchronizer'},height)
-        blockUploadTotalCounter.inc({account:accountName,client:'synchronizer',status:'verify_pass'})
-        syncLatestTimeGauge.set({account:accountName,client:'synchronizer'},Date.now())
-        break;
-      } else if (returnValueData.status === 'verify_fail') {
-        logger.info(`Block verify fail, height: ${height}, hash: ${hash}, reason: ${returnValueData.reason}`);
-        blockUploadTotalCounter.inc({account:accountName,client:'synchronizer',status:'verify_fail'})
-        await delbucket(height, hash);
-        break;
-=======
     if (result) {
+      blockUploadTotalCounter.inc({ account: accountName, client: 'synchronizer', status: 'push' });
       logger.info(`Push chunk success, height: ${height}, hash: ${hash}, chunk_id: ${chunkId}, transaction_id: ${result.transaction_id}`);
     }
   },
@@ -149,13 +90,16 @@
         const returnValueData = result.processed?.action_traces[0]?.return_value_data;
         if (returnValueData.status === 'verify_pass') {
           logger.info(`Block verify pass, height: ${height}, hash: ${hash}`);
+          syncLatestBlockGauge.set({ account: accountName, client: 'synchronizer' }, height);
+          blockUploadTotalCounter.inc({ account: accountName, client: 'synchronizer', status: 'verify_pass' });
+          syncLatestTimeGauge.set({ account: accountName, client: 'synchronizer' }, Date.now());
           break;
         } else if (returnValueData.status === 'verify_fail') {
           logger.info(`Block verify fail, height: ${height}, hash: ${hash}, reason: ${returnValueData.reason}`);
+          blockUploadTotalCounter.inc({ account: accountName, client: 'synchronizer', status: 'verify_fail' });
           await this.delbucket(height, hash);
           break;
         }
->>>>>>> 8f7a2bbe
       }
     }
   }
@@ -170,7 +114,6 @@
       const chainstate = await tableApi.getChainstate();
       if (!chainstate) {
         logger.error('Get chainstate error.');
-        errorTotalCounter.inc({ account: accountName, client:'synchronizer' });
         return;
       }
       const blockcountInfo = await getblockcount();
@@ -185,99 +128,6 @@
       }
       const holdSlots: number = synchronizerInfo.num_slots;
       const blockbuckets = await tableApi.getAllBlockbucket(accountName);
-<<<<<<< HEAD
-      if (blockbuckets && blockbuckets.length > 0) {
-        for (const blockbucket of blockbuckets) {
-          const {
-            height,
-            hash,
-            status,
-            size,
-            uploaded_size,
-            num_chunks,
-            uploaded_num_chunks,
-            chunk_size
-          } = blockbucket;
-          logHeight = height;
-          logHash = hash;
-          logger.info(`Blockbucket, status: ${status}, height: ${height}, hash: ${hash}`);
-          switch (status) {
-            case BlockStatus.UPLOADING:
-              const blockInfo = await getblock(hash);
-              if (blockInfo) {
-                if (blockInfo.result === null && blockInfo.error?.code === -5) {
-                  logger.info(`Block not found, height: ${height}, hash: ${hash}`);
-                  await delbucket(height, hash);
-                  break;
-                } else if (blockInfo.error) {
-                  errorTotalCounter.inc({ account: accountName, client:'synchronizer' });
-                  logger.error(`Get block raw error, height: ${height}, hash: ${hash}`, blockInfo.error);
-                  break;
-                }
-              }
-              const blockRaw = blockInfo.result;
-              //Block sharding
-              const chunkMap: Map<number, string> = await getChunkMap(blockRaw);
-              if ((size === uploaded_size && num_chunks !== uploaded_num_chunks)
-                || (size !== uploaded_size && num_chunks === uploaded_num_chunks)
-                || chunk_size !== CHUNK_SIZE) {
-                logger.info(`Blockbucket size and uploaded_size are inconsistent`);
-                //Delete the block first, then initialize and re-upload
-                await delbucket(height, hash);
-                await initbucket(height, hash, blockRaw.length / 2, chunkMap.size);
-              }
-              /*while (true) {
-                const newBlockbucket = await tableApi.getBlockbucketById(accountName, blockbucket.id);
-                if (!newBlockbucket) {
-                  break;
-                }
-                for (const item of chunkMap) {
-                  const chunkId: number = item[0];
-                  const chunkData: string = item[1];
-                  if (newBlockbucket.chunk_ids.includes(chunkId)) {
-                    continue;
-                  }
-                  await pushchunk(height, hash, chunkId, chunkData);
-                await sleep(5000); //todo
-                }
-              }*/
-              const newBlockbucket = await tableApi.getBlockbucketById(accountName, blockbucket.id);
-              if (!newBlockbucket) {
-                break;
-              }
-              for (const item of chunkMap) {
-                const chunkId: number = item[0];
-                const chunkData: string = item[1];
-                if (newBlockbucket.chunk_ids.includes(chunkId)) {
-                  continue;
-                }
-                await pushchunk(height, hash, chunkId, chunkData);
-              }
-              break;
-            case BlockStatus.UPLOAD_COMPLETE:
-            case BlockStatus.VERIFY_MERKLE:
-            case BlockStatus.VERIFY_PARENT_HASH:
-              await verifyBlock(height, hash);
-              break;
-            case BlockStatus.WAITING_MINER_VERIFICATION:
-              const consensusBlk = await tableApi.getConsensusByBucketId(accountName, blockbucket.id);
-              if (consensusBlk || chainstate.irreversible_height >= blockbucket.height) {
-                await delbucket(height, hash);
-              } else {
-                await verifyBlock(height, hash);
-              }
-              break;
-            case BlockStatus.VERIFY_PASS:
-              logger.info(`Block verify pass, Wait for the validator to endorse the block, height: ${height}, hash: ${hash}`);
-              break;
-            default:
-              break;
-          }
-        }
-      } else {
-        //upload next bitcoin block
-        const height = chainstate.head_height + 1;
-=======
       const usedSlots: number = blockbuckets?.length || 0;
       if (usedSlots >= holdSlots) {
         logger.info(`The number of blockbuckets[${usedSlots}] has reached the upper limit[${holdSlots}], Please purchase more slots or wait for the slots to be released`);
@@ -285,7 +135,6 @@
         return;
       }
       for (let height = chainstate.head_height + 1; height <= blockcountInfo.result && usedSlots < holdSlots; height++) {
->>>>>>> 8f7a2bbe
         const blockhashInfo = await getblockhash(height);
         const hash = blockhashInfo.result;
         try {
@@ -294,7 +143,7 @@
             logger.info(`Block not found, height: ${height}, hash: ${hash}`);
             return;
           } else if (blockInfo.error) {
-            errorTotalCounter.inc({ account: accountName, client:'synchronizer' });
+            errorTotalCounter.inc({ account: accountName, client: 'synchronizer' });
             logger.error(`Get block raw error, height: ${height}, hash: ${hash}`, blockInfo.error);
             return;
           }
@@ -415,7 +264,6 @@
           default:
             break;
         }
-        blockUploadTotalCounter.inc({ account: accountName, client:'synchronizer' })
       }
     } catch (e: any) {
       const errorMessage = e?.message || '';
@@ -432,14 +280,9 @@
       } else if (errorMessage.includes('blksync.xsat::verify: parent block hash did not reach consensus')) {
         //Ignore
       } else {
-<<<<<<< HEAD
-        errorTotalCounter.inc({ account: accountName, client:'synchronizer' });
-        logger.error(`Upload and verify block task error, height: ${logHeight}, hash: ${logHash}`, e);
-        await sleep(RETRY_INTERVAL_MS);
-=======
+        errorTotalCounter.inc({ account: accountName, client: 'synchronizer' });
         logger.error(`Verify block task error, height: ${logHeight}, hash: ${logHash}`, e);
         await sleep();
->>>>>>> 8f7a2bbe
       }
     } finally {
       verifyRunning = false;
@@ -453,7 +296,6 @@
       logger.info('Parse block task is running.');
       const chainstate = await tableApi.getChainstate();
       if (!chainstate) {
-        errorTotalCounter.inc({ account: accountName, client:'synchronizer' });
         logger.error('Get chainstate error.');
         return;
       }
@@ -481,7 +323,6 @@
                 //Ignore duplicate transaction
                 await sleep();
               } else {
-                errorTotalCounter.inc({ account: accountName, client:'synchronizer' });
                 logger.error(`Parse block failed, height=${chainstate.head_height}, stack=${e.stack}`);
                 await sleep();
                 break;
@@ -491,7 +332,6 @@
         }
       }
     } catch (e) {
-      errorTotalCounter.inc({ account: accountName, client:'synchronizer' });
       logger.error('Parse block task error', e);
       await sleep();
     } finally {
@@ -610,12 +450,8 @@
 (async () => {
   try {
     await main();
-<<<<<<< HEAD
-    await setupCronJobs();
-    setUpPrometheus()
-=======
     setupCronJobs();
->>>>>>> 8f7a2bbe
+    setUpPrometheus();
   } catch (e) {
     logger.error(e);
   }
