--- conflicted
+++ resolved
@@ -231,8 +231,7 @@
       synchronizer: this.exsatAccountInfo.accountName,
       donate_rate: parseFloat(ratio) * 100,
     };
-<<<<<<< HEAD
-    const res: any = await this.exsatApi.executeAction('poolreg.xsat', 'setdonate', data);
+    const res: any = await this.exsatApi.executeAction(ContractName.poolreg, 'setdonate', data);
     if (res && res.transaction_id) {
       await this.updateSynchronizerInfo();
       logger.info(
@@ -243,14 +242,6 @@
       logger.error(`Synchronizer[${this.exsatAccountInfo.accountName}] Set Donation Ratio: ${ratio}% failed`);
       return false;
     }
-=======
-    await this.exsatApi.executeAction(ContractName.poolreg, 'setdonate', data);
-    await this.updateSynchronizerInfo();
-    logger.info(
-      `${Font.fgCyan}${Font.bright}Set Donation Ratio: ${ratio}% successfully. ${Number(ratio) ? 'Thanks for your support.' : ''}${Font.reset}\n`
-    );
-    return true;
->>>>>>> cb7f1ba2
   }
 
   /**
@@ -261,8 +252,7 @@
       synchronizer: this.exsatAccountInfo.accountName,
       financial_account: account,
     };
-<<<<<<< HEAD
-    const res: any = await this.exsatApi.executeAction('poolreg.xsat', 'setfinacct', data);
+    const res: any = await this.exsatApi.executeAction(ContractName.poolreg, 'setfinacct', data);
     if (res && res.transaction_id) {
       await this.updateSynchronizerInfo();
       return true;
@@ -270,11 +260,6 @@
       logger.error(`Synchronizer[${this.exsatAccountInfo.accountName}] Set reward address: ${account} failed`);
       return false;
     }
-=======
-    await this.exsatApi.executeAction(ContractName.poolreg, 'setfinacct', data);
-    await this.updateSynchronizerInfo();
-    return true;
->>>>>>> cb7f1ba2
   }
 
   /**
@@ -286,9 +271,8 @@
       receiver: this.exsatAccountInfo.accountName,
       num_slots: slots,
     };
-<<<<<<< HEAD
-
-    const res: any = await this.exsatApi.executeAction('poolreg.xsat', 'buyslot', data);
+
+    const res: any = await this.exsatApi.executeAction(ContractName.poolreg, 'buyslot', data);
     if (res && res.transaction_id) {
       await this.updateSynchronizerInfo();
       return true;
@@ -296,11 +280,6 @@
       logger.error(`Synchronizer[${this.exsatAccountInfo.accountName}] Buy slots: ${slots} failed`);
       return false;
     }
-=======
-    await this.exsatApi.executeAction(ContractName.poolreg, 'buyslot', data);
-    await this.updateSynchronizerInfo();
-    return true;
->>>>>>> cb7f1ba2
   }
 
   /**
