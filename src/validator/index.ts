import cron from 'node-cron';
import {
<<<<<<< HEAD
  EXSAT_RPC_URLS, PROMETHEUS, PROMETHEUS_ADDRESS,
  RETRY_INTERVAL_MS,
=======
  EXSAT_RPC_URLS,
>>>>>>> 8f7a2bbe
  VALIDATOR_JOBS_ENDORSE,
  VALIDATOR_JOBS_ENDORSE_CHECK,
  VALIDATOR_KEYSTORE_FILE
} from '../utils/config';
import { getAccountInfo, getConfigPassword, getInputPassword } from '../utils/keystore';
import { getblockcount, getblockhash } from '../utils/bitcoin';
import { configureLogger, logger } from '../utils/logger';
import { envCheck, sleep } from '../utils/common';
import ExsatApi from '../utils/exsat-api';
import TableApi from '../utils/table-api';
import { ClientType, ContractName } from '../utils/enumeration';
import {
  setUpPrometheus,
  errorTotalCounter,
  warnTotalCounter,
  blockValidateTotalCounter,
  validateLatestBlockGauge,
  validateLatestTimeGauge
} from "../utils/prom";

// Global variables to track job status and store API instances
let [endorseRunning, endorseCheckRunning, startupStatus] = [false, false, false];
let accountName: string;
let exsatApi: ExsatApi;
let tableApi: TableApi;
let lastEndorseHeight: number = 0;

const endorseOperations = {
  // Check if the account is qualified to endorse
  isEndorserQualified(endorsers: {
    account: string
    staking: number
  }[], accountName: string): boolean {
    return endorsers.some(endorser => endorser.account === accountName);
  },

  // Check if an endorsement is needed and submit if necessary
  async checkAndSubmit(accountName: string, height: number, hash: string) {
    const endorsement = await tableApi.getEndorsementByBlockId(height, hash);
    if (endorsement) {
      let isQualified = this.isEndorserQualified(endorsement.requested_validators, accountName);
      if (isQualified && !this.isEndorserQualified(endorsement.provider_validators, accountName)) {
        await this.submit(accountName, height, hash);
      } else {
        lastEndorseHeight = height;
      }
    } else {
      await this.submit(accountName, height, hash);
    }
  },

  // Submit an endorsement to the blockchain
  async submit(validator: string, height: number, hash: string) {
    const result: any = await exsatApi.executeAction(ContractName.blkendt, 'endorse', { validator, height, hash });
    if (result && result.transaction_id) {
      lastEndorseHeight = height;
      logger.info(`Submit endorsement success, accountName: ${validator}, height: ${height}, hash: ${hash}, transaction_id: ${result?.transaction_id}`);
      validateLatestBlockGauge.set({account:accountName,client:'validator'},height)
      blockValidateTotalCounter.inc({account:accountName,client:'validator'})
      validateLatestTimeGauge.set({account:accountName,client:'validator'},Date.now())
    }
<<<<<<< HEAD
  } catch (e: any) {
    const errorMessage = e.message || '';
    if (errorMessage.includes('blkendt.xsat::endorse: the block has been parsed and does not need to be endorsed')) {
      logger.info(`The block has been parsed and does not need to be endorsed, height: ${height}, hash: ${hash}`);
    } else if (errorMessage.includes('blkendt.xsat::endorse: the current endorsement status is disabled')) {
      logger.info(`Wait for exsat network endorsement to be enabled, height: ${height}, hash: ${hash}`);
    } else {
      logger.error(`Submit endorsement failed, accountName: ${validator}, height: ${height}, hash: ${hash}`, e);
      errorTotalCounter.inc({account:accountName,client:'validator'})
    }
  }
}
=======
  },
};
>>>>>>> 8f7a2bbe

const jobs = {
  async endorse() {
    if (!startupStatus) {
      startupStatus = await tableApi.getStartupStatus();
      if (!startupStatus) {
        logger.info('The exSat Network has not officially launched yet. Please wait for it to start.');
        return;
      }
    }
    try {
      if (endorseRunning) {
        logger.info('Endorse task is already running. Skipping this round.');
        return;
      }
      endorseRunning = true;
      logger.info('Endorse task is running.');
      const blockcountInfo = await getblockcount();
      const blockhashInfo = await getblockhash(blockcountInfo.result);
<<<<<<< HEAD
      await checkAndSubmitEndorsement(accountName, blockcountInfo.result, blockhashInfo.result);
    } catch (e) {
      logger.error('Endorse task error', e);
      errorTotalCounter.inc({account:accountName,client:'validator'})
      await sleep(RETRY_INTERVAL_MS);
=======
      await endorseOperations.checkAndSubmit(accountName, blockcountInfo.result, blockhashInfo.result);
    } catch (e: any) {
      const errorMessage = e.message || '';
      if (errorMessage.includes('blkendt.xsat::endorse: the current endorsement status is disabled')
        || errorMessage.includes('blkendt.xsat::endorse: the endorsement height cannot exceed height')) {
        logger.warn('Endorse task result', e);
      } else {
        logger.error('Endorse task error', e);
      }
>>>>>>> 8f7a2bbe
    } finally {
      endorseRunning = false;
    }
  },

  async endorseCheck() {
    if (!startupStatus) {
      startupStatus = await tableApi.getStartupStatus();
      if (!startupStatus) {
        logger.info('The exSat Network has not officially launched yet. Please wait for it to start.');
        return;
      }
    }
    if (endorseCheckRunning) {
      return;
    }
    endorseCheckRunning = true;
    try {
      logger.info('Endorse check task is running.');
      const chainstate = await tableApi.getChainstate();
      if (!chainstate) {
        logger.error('Get chainstate error.');
        errorTotalCounter.inc({account:accountName,client:'validator'})
        return;
      }

      const blockcount = await getblockcount();
      let startEndorseHeight = chainstate.irreversible_height + 1;
      if (lastEndorseHeight > startEndorseHeight && lastEndorseHeight < blockcount.result - 6) {
        startEndorseHeight = lastEndorseHeight;
      }
      for (let i = startEndorseHeight; i <= blockcount.result; i++) {
        let hash: string;
        try {
          const blockhash = await getblockhash(i);
          hash = blockhash.result;
          logger.info(`Check endorsement for block ${i}/${blockcount.result}`);
          await endorseOperations.checkAndSubmit(accountName, i, blockhash.result);
        } catch (e: any) {
          const errorMessage = e.message || '';
          if (errorMessage.includes('blkendt.xsat::endorse: the block has been parsed and does not need to be endorsed')) {
            logger.info(`The block has been parsed and does not need to be endorsed, height: ${i}, hash: ${hash}`);
          } else if (errorMessage.includes('blkendt.xsat::endorse: the current endorsement status is disabled')
            || errorMessage.includes('blkendt.xsat::endorse: the endorsement height cannot exceed height')) {
            logger.warn(`Wait for endorsement status to be enabled, height: ${i}, hash: ${hash}`);
            return;
          } else {
            logger.error(`Submit endorsement failed, height: ${i}, hash: ${hash}`, e);
          }
        }
      }
    } catch (e) {
      logger.error('Endorse check task error', e);
<<<<<<< HEAD
      errorTotalCounter.inc({account:accountName,client:'validator'})
      await sleep(RETRY_INTERVAL_MS);
=======
      await sleep();
>>>>>>> 8f7a2bbe
    } finally {
      endorseCheckRunning = false;
    }
  }
};

// Set up cron jobs for endorsing and checking endorsements
function setupCronJobs() {
  const cronJobs = [
    { schedule: VALIDATOR_JOBS_ENDORSE, job: jobs.endorse },
    { schedule: VALIDATOR_JOBS_ENDORSE_CHECK, job: jobs.endorseCheck },
  ];

  cronJobs.forEach(({ schedule, job }) => {
    cron.schedule(schedule, () => {
      job().catch(error => {
        console.error(`Unhandled error in ${job.name} job:`, error);
      });
    });
  });
}

// Initialize the main application
async function main() {
  configureLogger('validator');
  await envCheck(VALIDATOR_KEYSTORE_FILE);
  let password = getConfigPassword(ClientType.Validator);
  let accountInfo;
  if (password) {
    password = password.trim();
    accountInfo = await getAccountInfo(VALIDATOR_KEYSTORE_FILE, password);
  } else {
    while (!accountInfo) {
      try {
        password = getInputPassword();
        if (password.trim() === 'q') {
          process.exit(0);
        }
        accountInfo = await getAccountInfo(VALIDATOR_KEYSTORE_FILE, password);
      } catch (e) {
        logger.warn(e);
      }
    }
  }
  accountName = accountInfo.accountName;
  exsatApi = new ExsatApi(accountInfo, EXSAT_RPC_URLS);
  await exsatApi.initialize();
  tableApi = new TableApi(exsatApi);
  await exsatApi.checkClient(ClientType.Validator);
}


// Entry point of the application
(async () => {
  try {
    await main();
    await setupCronJobs();
    setUpPrometheus();
  } catch (e) {
    logger.error(e);
  }
})();<|MERGE_RESOLUTION|>--- conflicted
+++ resolved
@@ -1,11 +1,6 @@
 import cron from 'node-cron';
 import {
-<<<<<<< HEAD
   EXSAT_RPC_URLS, PROMETHEUS, PROMETHEUS_ADDRESS,
-  RETRY_INTERVAL_MS,
-=======
-  EXSAT_RPC_URLS,
->>>>>>> 8f7a2bbe
   VALIDATOR_JOBS_ENDORSE,
   VALIDATOR_JOBS_ENDORSE_CHECK,
   VALIDATOR_KEYSTORE_FILE
@@ -24,7 +19,7 @@
   blockValidateTotalCounter,
   validateLatestBlockGauge,
   validateLatestTimeGauge
-} from "../utils/prom";
+} from '../utils/prom';
 
 // Global variables to track job status and store API instances
 let [endorseRunning, endorseCheckRunning, startupStatus] = [false, false, false];
@@ -63,27 +58,9 @@
     if (result && result.transaction_id) {
       lastEndorseHeight = height;
       logger.info(`Submit endorsement success, accountName: ${validator}, height: ${height}, hash: ${hash}, transaction_id: ${result?.transaction_id}`);
-      validateLatestBlockGauge.set({account:accountName,client:'validator'},height)
-      blockValidateTotalCounter.inc({account:accountName,client:'validator'})
-      validateLatestTimeGauge.set({account:accountName,client:'validator'},Date.now())
-    }
-<<<<<<< HEAD
-  } catch (e: any) {
-    const errorMessage = e.message || '';
-    if (errorMessage.includes('blkendt.xsat::endorse: the block has been parsed and does not need to be endorsed')) {
-      logger.info(`The block has been parsed and does not need to be endorsed, height: ${height}, hash: ${hash}`);
-    } else if (errorMessage.includes('blkendt.xsat::endorse: the current endorsement status is disabled')) {
-      logger.info(`Wait for exsat network endorsement to be enabled, height: ${height}, hash: ${hash}`);
-    } else {
-      logger.error(`Submit endorsement failed, accountName: ${validator}, height: ${height}, hash: ${hash}`, e);
-      errorTotalCounter.inc({account:accountName,client:'validator'})
-    }
-  }
-}
-=======
+    }
   },
 };
->>>>>>> 8f7a2bbe
 
 const jobs = {
   async endorse() {
@@ -103,13 +80,6 @@
       logger.info('Endorse task is running.');
       const blockcountInfo = await getblockcount();
       const blockhashInfo = await getblockhash(blockcountInfo.result);
-<<<<<<< HEAD
-      await checkAndSubmitEndorsement(accountName, blockcountInfo.result, blockhashInfo.result);
-    } catch (e) {
-      logger.error('Endorse task error', e);
-      errorTotalCounter.inc({account:accountName,client:'validator'})
-      await sleep(RETRY_INTERVAL_MS);
-=======
       await endorseOperations.checkAndSubmit(accountName, blockcountInfo.result, blockhashInfo.result);
     } catch (e: any) {
       const errorMessage = e.message || '';
@@ -117,9 +87,9 @@
         || errorMessage.includes('blkendt.xsat::endorse: the endorsement height cannot exceed height')) {
         logger.warn('Endorse task result', e);
       } else {
+        errorTotalCounter.inc({ account: accountName, client: 'validator' });
         logger.error('Endorse task error', e);
       }
->>>>>>> 8f7a2bbe
     } finally {
       endorseRunning = false;
     }
@@ -142,7 +112,6 @@
       const chainstate = await tableApi.getChainstate();
       if (!chainstate) {
         logger.error('Get chainstate error.');
-        errorTotalCounter.inc({account:accountName,client:'validator'})
         return;
       }
 
@@ -173,12 +142,8 @@
       }
     } catch (e) {
       logger.error('Endorse check task error', e);
-<<<<<<< HEAD
-      errorTotalCounter.inc({account:accountName,client:'validator'})
-      await sleep(RETRY_INTERVAL_MS);
-=======
+      errorTotalCounter.inc({ account: accountName, client: 'validator' });
       await sleep();
->>>>>>> 8f7a2bbe
     } finally {
       endorseCheckRunning = false;
     }
@@ -230,7 +195,6 @@
   await exsatApi.checkClient(ClientType.Validator);
 }
 
-
 // Entry point of the application
 (async () => {
   try {
